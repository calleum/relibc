<<<<<<< HEAD
use super::{BUFSIZ, FILE, UNGET};
=======
use super::{internal, BUFSIZ, FILE, UNGET};
use ralloc;
use core::{mem, ptr};
>>>>>>> 30ec8aa2
use core::sync::atomic::AtomicBool;
use platform::types::*;
use super::constants::*;
use fcntl::*;
use platform;
use errno;

/// Parse mode flags as a string and output a mode flags integer
pub unsafe fn parse_mode_flags(mode_str: *const c_char) -> i32 {
    use string::strchr;
    let mut flags = if !strchr(mode_str, b'+' as i32).is_null() {
        O_RDWR
    } else if (*mode_str) == b'r' as i8 {
        O_RDONLY
    } else {
        O_WRONLY
    };
    if !strchr(mode_str, b'x' as i32).is_null() {
        flags |= O_EXCL;
    }
    if !strchr(mode_str, b'e' as i32).is_null() {
        flags |= O_CLOEXEC;
    }
    if (*mode_str) != b'r' as i8 {
        flags |= O_CREAT;
    }
    if (*mode_str) == b'w' as i8 {
        flags |= O_TRUNC;
    }
    if (*mode_str) != b'a' as i8 {
        flags |= O_APPEND;
    }

    flags
}

/// Open a file with the file descriptor `fd` in the mode `mode`
pub unsafe fn _fdopen(fd: c_int, mode: *const c_char) -> Option<*mut FILE> {
    use string::strchr;
    use stdlib::malloc;
    use core::mem::size_of;
    if *mode != b'r' as i8 && *mode != b'w' as i8 && *mode != b'a' as i8 {
        platform::errno = errno::EINVAL;
        return None;
    }

    let mut flags = 0;
    if strchr(mode, b'+' as i32).is_null() {
        flags |= if *mode == b'r' as i8 { F_NOWR } else { F_NORD };
    }

    if !strchr(mode, b'e' as i32).is_null() {
        sys_fcntl(fd, F_SETFD, FD_CLOEXEC);
    }

    if *mode == 'a' as i8 {
        let f = sys_fcntl(fd, F_GETFL, 0);
        if (f & O_APPEND) == 0 {
            sys_fcntl(fd, F_SETFL, f | O_APPEND);
        }
        flags |= F_APP;
    }

<<<<<<< HEAD
=======
    let file = ralloc::alloc(mem::size_of::<FILE>() + BUFSIZ + UNGET, 1) as *mut FILE;
>>>>>>> 30ec8aa2
    // Allocate the file
    let f = malloc(size_of::<FILE>()) as *mut FILE;
    if f.is_null() {
        None
    } else {
        (*f).flags = flags;
        (*f).read = None;
        (*f).write = None;
        (*f).fd = fd;
        (*f).buf = vec![0u8; BUFSIZ + UNGET];
        (*f).buf_char = -1;
        (*f).unget = UNGET;
        (*f).lock = AtomicBool::new(false);
        Some(f)
    }
}

/// Write buffer `buf` of length `l` into `stream`
pub fn fwritex(buf: *const u8, l: size_t, stream: &mut FILE) -> size_t {
    use core::ptr::copy_nonoverlapping;
    use core::slice;

    let buf: &'static [u8] = unsafe { slice::from_raw_parts(buf, l) };
    let mut l = l;
    let mut advance = 0;

    if stream.write.is_none() && !stream.can_write() {
        // We can't write to this stream
        return 0;
    }
    if let Some((wbase, wpos, wend)) = stream.write {
        if l > wend - wpos {
            // We can't fit all of buf in the buffer
            return stream.write(buf);
        }

        let i = if stream.buf_char >= 0 {
            let mut i = l;
            while i > 0 && buf[i - 1] != b'\n' {
                i -= 1;
            }
            if i > 0 {
                let n = stream.write(buf);
                if n < i {
                    return n;
                }
                advance += i;
                l -= i;
            }
            i
        } else {
            0
        };

        unsafe {
            copy_nonoverlapping(
                &buf[advance..] as *const _ as *const u8,
                &mut stream.buf[wpos..] as *mut _ as *mut u8,
                l,
            );
        }
        stream.write = Some((wbase, wpos + l, wend));
        l + i
    } else {
        0
    }
}

/// Flush `stream` without locking it.
pub fn fflush_unlocked(stream: &mut FILE) -> c_int {
    if let Some((wbase, wpos, _)) = stream.write {
        if wpos > wbase {
            stream.write(&[]);
            /*
            if stream.wpos.is_null() {
            return -1;
        }
             */
        }
    }

    if let Some((rpos, rend)) = stream.read {
        if rpos < rend {
            stream.seek(rpos as i64 - rend as i64, SEEK_CUR);
        }
    }

    stream.write = None;
    stream.read = None;
    0
}<|MERGE_RESOLUTION|>--- conflicted
+++ resolved
@@ -1,10 +1,6 @@
-<<<<<<< HEAD
-use super::{BUFSIZ, FILE, UNGET};
-=======
 use super::{internal, BUFSIZ, FILE, UNGET};
 use ralloc;
 use core::{mem, ptr};
->>>>>>> 30ec8aa2
 use core::sync::atomic::AtomicBool;
 use platform::types::*;
 use super::constants::*;
@@ -68,12 +64,8 @@
         flags |= F_APP;
     }
 
-<<<<<<< HEAD
-=======
-    let file = ralloc::alloc(mem::size_of::<FILE>() + BUFSIZ + UNGET, 1) as *mut FILE;
->>>>>>> 30ec8aa2
+    let f = ralloc::alloc(mem::size_of::<FILE>(), 1) as *mut FILE;
     // Allocate the file
-    let f = malloc(size_of::<FILE>()) as *mut FILE;
     if f.is_null() {
         None
     } else {
