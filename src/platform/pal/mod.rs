use super::types::*;
use c_str::CStr;
use header::dirent::dirent;
use header::sys_stat::stat;
use header::sys_statvfs::statvfs;
use header::sys_time::{timeval, timezone};
use header::sys_utsname::utsname;
use header::time::timespec;

pub use self::epoll::PalEpoll;
mod epoll;

pub use self::signal::PalSignal;
mod signal;

pub use self::socket::PalSocket;
mod socket;

pub trait Pal {
    fn access(path: &CStr, mode: c_int) -> c_int;

    fn brk(addr: *mut c_void) -> *mut c_void;

    fn chdir(path: &CStr) -> c_int;

    fn chmod(path: &CStr, mode: mode_t) -> c_int;

    fn chown(path: &CStr, owner: uid_t, group: gid_t) -> c_int;

    fn clock_gettime(clk_id: clockid_t, tp: *mut timespec) -> c_int;

    fn close(fildes: c_int) -> c_int;

    fn dup(fildes: c_int) -> c_int;

    fn dup2(fildes: c_int, fildes2: c_int) -> c_int;

    unsafe fn execve(path: &CStr, argv: *const *mut c_char, envp: *const *mut c_char) -> c_int;

    fn exit(status: c_int) -> !;

    fn fchdir(fildes: c_int) -> c_int;

    fn fchmod(fildes: c_int, mode: mode_t) -> c_int;

    fn fchown(fildes: c_int, owner: uid_t, group: gid_t) -> c_int;

    fn flock(fd: c_int, operation: c_int) -> c_int;

    fn fstat(fildes: c_int, buf: *mut stat) -> c_int;

    fn fstatvfs(fildes: c_int, buf: *mut statvfs) -> c_int;

    fn fcntl(fildes: c_int, cmd: c_int, arg: c_int) -> c_int;

    fn fork() -> pid_t;

    fn fpath(fildes: c_int, out: &mut [u8]) -> ssize_t;

    fn fsync(fildes: c_int) -> c_int;

    fn ftruncate(fildes: c_int, length: off_t) -> c_int;

    fn futex(addr: *mut c_int, op: c_int, val: c_int) -> c_int;

    fn futimens(fd: c_int, times: *const timespec) -> c_int;

    fn utimens(path: &CStr, times: *const timespec) -> c_int;

    fn getcwd(buf: *mut c_char, size: size_t) -> *mut c_char;

    fn getdents(fd: c_int, dirents: *mut dirent, bytes: usize) -> c_int;

    fn getegid() -> gid_t;

    fn geteuid() -> uid_t;

    fn getgid() -> gid_t;

    fn getpgid(pid: pid_t) -> pid_t;

    fn getpid() -> pid_t;

    fn getppid() -> pid_t;

    fn gettid() -> pid_t;

    fn gettimeofday(tp: *mut timeval, tzp: *mut timezone) -> c_int;

    fn getuid() -> uid_t;

    fn link(path1: &CStr, path2: &CStr) -> c_int;

    fn lseek(fildes: c_int, offset: off_t, whence: c_int) -> off_t;

    fn mkdir(path: &CStr, mode: mode_t) -> c_int;

    fn mkfifo(path: &CStr, mode: mode_t) -> c_int;

    unsafe fn mmap(
        addr: *mut c_void,
        len: usize,
        prot: c_int,
        flags: c_int,
        fildes: c_int,
        off: off_t,
    ) -> *mut c_void;

    unsafe fn mprotect(addr: *mut c_void, len: usize, prot: c_int) -> c_int;

    unsafe fn munmap(addr: *mut c_void, len: usize) -> c_int;

    fn nanosleep(rqtp: *const timespec, rmtp: *mut timespec) -> c_int;

    fn open(path: &CStr, oflag: c_int, mode: mode_t) -> c_int;

    fn pipe(fildes: &mut [c_int]) -> c_int;

<<<<<<< HEAD
    fn poll(fds: *mut pollfd, nfds: nfds_t, timeout: c_int) -> c_int;

    unsafe fn pte_clone(stack: *mut usize) -> pid_t;
=======
    fn pte_clone() -> pid_t;
>>>>>>> 5715fb7b

    fn read(fildes: c_int, buf: &mut [u8]) -> ssize_t;

    fn readlink(pathname: &CStr, out: &mut [u8]) -> ssize_t;

    fn rename(old: &CStr, new: &CStr) -> c_int;

    fn rmdir(path: &CStr) -> c_int;

    fn sched_yield() -> c_int;

    fn setpgid(pid: pid_t, pgid: pid_t) -> c_int;

    fn setregid(rgid: gid_t, egid: gid_t) -> c_int;

    fn setreuid(ruid: uid_t, euid: uid_t) -> c_int;

    fn symlink(path1: &CStr, path2: &CStr) -> c_int;

    fn umask(mask: mode_t) -> mode_t;

    fn uname(utsname: *mut utsname) -> c_int;

    fn unlink(path: &CStr) -> c_int;

    fn waitpid(pid: pid_t, stat_loc: *mut c_int, options: c_int) -> pid_t;

    fn write(fildes: c_int, buf: &[u8]) -> ssize_t;

    fn verify() -> bool;
}<|MERGE_RESOLUTION|>--- conflicted
+++ resolved
@@ -116,13 +116,7 @@
 
     fn pipe(fildes: &mut [c_int]) -> c_int;
 
-<<<<<<< HEAD
-    fn poll(fds: *mut pollfd, nfds: nfds_t, timeout: c_int) -> c_int;
-
     unsafe fn pte_clone(stack: *mut usize) -> pid_t;
-=======
-    fn pte_clone() -> pid_t;
->>>>>>> 5715fb7b
 
     fn read(fildes: c_int, buf: &mut [u8]) -> ssize_t;
 
