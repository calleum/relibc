--- conflicted
+++ resolved
@@ -5,12 +5,7 @@
 use crate::{
     c_str::CStr,
     header::{
-<<<<<<< HEAD
-        errno, limits, stdlib::getenv, sys_ioctl, sys_time, sys_utsname, termios, time::timespec,
-=======
-        errno, fcntl::sys::O_WRONLY, limits, stdlib::getenv, sys_ioctl, sys_time, termios,
-        time::timespec,
->>>>>>> f53e9b5d
+        errno, fcntl, limits, stdlib::getenv, sys_ioctl, sys_time, sys_utsname, termios, time::timespec,
     },
     platform::{self, types::*, Pal, Sys},
 };
@@ -657,7 +652,7 @@
 #[no_mangle]
 pub extern "C" fn truncate(path: *const c_char, length: off_t) -> c_int {
     let file = unsafe { CStr::from_ptr(path) };
-    let fd = Sys::open(file, O_WRONLY, 0);
+    let fd = Sys::open(file, fcntl::O_WRONLY, 0);
     if fd < 0 {
         return -1;
     }
