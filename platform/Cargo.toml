[package]
name = "platform"
version = "0.1.0"
authors = ["Jeremy Soller <jackpot51@gmail.com>"]

<<<<<<< HEAD
[target.'cfg(target_os = "linux")'.dependencies]
syscall = "0.2"

[target.'cfg(target_os = "redox")'.dependencies]
redox_syscall = "0.1"
=======
[dependencies]
sc = "0.2"
>>>>>>> 9f5db313
<|MERGE_RESOLUTION|>--- conflicted
+++ resolved
@@ -3,13 +3,8 @@
 version = "0.1.0"
 authors = ["Jeremy Soller <jackpot51@gmail.com>"]
 
-<<<<<<< HEAD
 [target.'cfg(target_os = "linux")'.dependencies]
-syscall = "0.2"
+sc = "0.2"
 
 [target.'cfg(target_os = "redox")'.dependencies]
-redox_syscall = "0.1"
-=======
-[dependencies]
-sc = "0.2"
->>>>>>> 9f5db313
+redox_syscall = "0.1"